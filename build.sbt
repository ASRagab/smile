name := "smile"

lazy val commonSettings = Seq(
  organization := "com.github.haifengl",
  organizationName := "Haifeng Li",
  organizationHomepage := Some(url("http://haifengl.github.io/")),
  version := "2.6.0",
<<<<<<< HEAD
  javacOptions in (Compile, compile) ++= Seq("-source", "15", "-target", "15", "--enable-preview", "-Xlint:preview", "-encoding", "UTF8", "-g:lines,vars,source", "-Xlint:unchecked"),
  javacOptions in (Compile, doc) ++= Seq("-source", "15", "--enable-preview", "-Xdoclint:none"),
  javaOptions in Test ++= Seq("-XX:+UseG1GC", "-XX:MaxRAMPercentage=75", "-XX:InitialRAMPercentage=25"),
=======
  javacOptions in (Compile, compile) ++= Seq("-source", "1.8", "-target", "1.8", "-encoding", "UTF8", "-g:lines,vars,source", "-Xlint:unchecked"),
  javacOptions in (Compile, doc) ++= Seq(
    "-source", "1.8",
    "-Xdoclint:none",
    "--allow-script-in-comments",
    "-doctitle", """Smile &mdash; Statistical Machine Intelligence and Learning Engine""",
    "-bottom", """<script src="{@docRoot}/../../js/google-analytics.js" type="text/javascript"></script>"""
    ),
>>>>>>> 7bf0b1ac
  libraryDependencies += "org.slf4j" % "slf4j-simple" % "1.7.30" % "test",
  libraryDependencies += "junit" % "junit" % "4.13.1" % "test",
  libraryDependencies += "com.novocode" % "junit-interface" % "0.11" % "test" exclude("junit", "junit-dep"),
  scalaVersion := "2.13.4",
  scalacOptions := Seq("-unchecked", "-deprecation", "-feature", "-encoding", "utf8", "-target:jvm-1.8"),
  testOptions in Test := Seq(Tests.Argument(TestFrameworks.JUnit, "-a")),
  parallelExecution in Test := false,
  autoAPIMappings := true,
  crossPaths := false,
  autoScalaLibrary := false,
  publishTo := {
    val nexus = "https://oss.sonatype.org/"
    if (isSnapshot.value)
      Some("snapshots" at nexus + "content/repositories/snapshots")
    else
      Some("releases"  at nexus + "service/local/staging/deploy/maven2")
  },
  publishArtifact in Test := false,
  publishMavenStyle := true,
  pomIncludeRepository := { _ => false },
  pomExtra := (
    <url>https://github.com/haifengl/smile</url>
      <licenses>
        <license>
          <name>GNU Lesser General Public License, Version 3</name>
          <url>https://opensource.org/licenses/LGPL-3.0</url>
          <distribution>repo</distribution>
        </license>
      </licenses>
      <scm>
        <url>git@github.com:haifengl/smile.git</url>
        <connection>scm:git:git@github.com:haifengl/smile.git</connection>
      </scm>
      <developers>
        <developer>
          <id>haifengl</id>
          <name>Haifeng Li</name>
          <url>https://haifengl.github.io/</url>
        </developer>
      </developers>
  )
)

lazy val skipPublishSettings = commonSettings ++ Seq(
  publish / skip := true
)

lazy val root = project.in(file("."))
  .settings(skipPublishSettings: _*)
  .enablePlugins(JavaUnidocPlugin)
  .settings(
    unidocProjectFilter in (JavaUnidoc, unidoc) := inAnyProject -- inProjects(json, demo, scala, spark, shell)
  )
  .aggregate(core, data, io, math, mkl, graph, interpolation, nlp, plot, json, demo, scala, spark, shell)

lazy val math = project.in(file("math")).settings(commonSettings: _*)

lazy val mkl = project.in(file("mkl")).settings(commonSettings: _*).dependsOn(math)

lazy val data = project.in(file("data")).settings(commonSettings: _*).dependsOn(math)

lazy val io = project.in(file("io")).settings(commonSettings: _*).dependsOn(data)

lazy val graph = project.in(file("graph")).settings(commonSettings: _*).dependsOn(math)

lazy val interpolation = project.in(file("interpolation")).settings(commonSettings: _*).dependsOn(math)

lazy val core = project.in(file("core")).settings(commonSettings: _*).dependsOn(data, math, graph, io % "test")

//lazy val deep = project.in(file("deep")).settings(skipPublishSettings: _*)

lazy val nlp = project.in(file("nlp")).settings(commonSettings: _*).dependsOn(core)

lazy val plot = project.in(file("plot")).settings(commonSettings: _*).dependsOn(core)

lazy val demo = project.in(file("demo")).settings(skipPublishSettings: _*).dependsOn(core, io, interpolation, plot)

lazy val json = project.in(file("json")).settings(commonSettings: _*)

lazy val scala = project.in(file("scala")).settings(commonSettings: _*).dependsOn(core, io, interpolation, nlp, plot, json)

lazy val spark = project.in(file("spark")).settings(skipPublishSettings: _*).dependsOn(core, data, io % "test")

lazy val shell = project.in(file("shell")).settings(skipPublishSettings: _*).dependsOn(demo, scala)<|MERGE_RESOLUTION|>--- conflicted
+++ resolved
@@ -5,20 +5,15 @@
   organizationName := "Haifeng Li",
   organizationHomepage := Some(url("http://haifengl.github.io/")),
   version := "2.6.0",
-<<<<<<< HEAD
   javacOptions in (Compile, compile) ++= Seq("-source", "15", "-target", "15", "--enable-preview", "-Xlint:preview", "-encoding", "UTF8", "-g:lines,vars,source", "-Xlint:unchecked"),
-  javacOptions in (Compile, doc) ++= Seq("-source", "15", "--enable-preview", "-Xdoclint:none"),
-  javaOptions in Test ++= Seq("-XX:+UseG1GC", "-XX:MaxRAMPercentage=75", "-XX:InitialRAMPercentage=25"),
-=======
-  javacOptions in (Compile, compile) ++= Seq("-source", "1.8", "-target", "1.8", "-encoding", "UTF8", "-g:lines,vars,source", "-Xlint:unchecked"),
   javacOptions in (Compile, doc) ++= Seq(
-    "-source", "1.8",
+    "-source", "15",
+    "--enable-preview",
     "-Xdoclint:none",
     "--allow-script-in-comments",
     "-doctitle", """Smile &mdash; Statistical Machine Intelligence and Learning Engine""",
     "-bottom", """<script src="{@docRoot}/../../js/google-analytics.js" type="text/javascript"></script>"""
     ),
->>>>>>> 7bf0b1ac
   libraryDependencies += "org.slf4j" % "slf4j-simple" % "1.7.30" % "test",
   libraryDependencies += "junit" % "junit" % "4.13.1" % "test",
   libraryDependencies += "com.novocode" % "junit-interface" % "0.11" % "test" exclude("junit", "junit-dep"),
