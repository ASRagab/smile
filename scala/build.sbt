name := "smile-scala"

// Parent project disables Scala as most libraries are in Java.
// Enable it as this is a Scala project.
crossPaths := true
autoScalaLibrary := true

scalacOptions in (Compile, doc) ++= Seq("-groups", "-implicits")
scalacOptions in (Compile, doc) ++= Seq("-doc-root-content", baseDirectory.value + "/root-doc.txt")
scalacOptions in (Compile, doc) ++= Seq("-doc-title", "Smile - Statistical Machine Intelligence and Learning Engine")
<<<<<<< HEAD

target in Compile in doc := baseDirectory.value / "../docs/2.0/api/scala"

libraryDependencies += "org.scala-lang.modules" %% "scala-xml" % "1.3.0"

libraryDependencies += "com.thoughtworks.xstream" % "xstream" % "1.4.12"

libraryDependencies += "com.typesafe.scala-logging" %% "scala-logging" % "3.9.2"

libraryDependencies += "org.scala-lang.modules" %% "scala-java8-compat" % "0.9.0"

libraryDependencies += "org.specs2" %% "specs2-core" % "4.9.3" % "test",
=======
target in Compile in doc := baseDirectory.value / "../doc/api/scala"

libraryDependencies ++= Seq(
  "org.scala-lang.modules" %% "scala-xml" % "1.3.0",
  "com.thoughtworks.xstream" % "xstream" % "1.4.12",
  "com.typesafe.scala-logging" %% "scala-logging" % "3.9.2",
  "org.specs2" %% "specs2-core" % "4.10.0" % Test
)
>>>>>>> 49f332e6
<|MERGE_RESOLUTION|>--- conflicted
+++ resolved
@@ -8,26 +8,12 @@
 scalacOptions in (Compile, doc) ++= Seq("-groups", "-implicits")
 scalacOptions in (Compile, doc) ++= Seq("-doc-root-content", baseDirectory.value + "/root-doc.txt")
 scalacOptions in (Compile, doc) ++= Seq("-doc-title", "Smile - Statistical Machine Intelligence and Learning Engine")
-<<<<<<< HEAD
-
-target in Compile in doc := baseDirectory.value / "../docs/2.0/api/scala"
-
-libraryDependencies += "org.scala-lang.modules" %% "scala-xml" % "1.3.0"
-
-libraryDependencies += "com.thoughtworks.xstream" % "xstream" % "1.4.12"
-
-libraryDependencies += "com.typesafe.scala-logging" %% "scala-logging" % "3.9.2"
-
-libraryDependencies += "org.scala-lang.modules" %% "scala-java8-compat" % "0.9.0"
-
-libraryDependencies += "org.specs2" %% "specs2-core" % "4.9.3" % "test",
-=======
 target in Compile in doc := baseDirectory.value / "../doc/api/scala"
 
 libraryDependencies ++= Seq(
   "org.scala-lang.modules" %% "scala-xml" % "1.3.0",
   "com.thoughtworks.xstream" % "xstream" % "1.4.12",
   "com.typesafe.scala-logging" %% "scala-logging" % "3.9.2",
+  "org.scala-lang.modules" %% "scala-java8-compat" % "0.9.0",
   "org.specs2" %% "specs2-core" % "4.10.0" % Test
-)
->>>>>>> 49f332e6
+)