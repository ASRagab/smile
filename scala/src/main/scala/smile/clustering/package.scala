--- conflicted
+++ resolved
@@ -197,13 +197,8 @@
     * @param tol     tol the tolerance of convergence test.
     * @param runs    the number of runs of K-Means algorithm.
     */
-<<<<<<< HEAD
-  def kmeans(data: Array[Array[Double]], k: Int, maxIter: Int = 100, tol: Double = 1E-4, runs: Int = 10): KMeans = time("K-Means") {
+  def kmeans(data: Array[Array[Double]], k: Int, maxIter: Int = 100, tol: Double = 1E-4, runs: Int = 16): KMeans = time("K-Means") {
     PartitionClustering.run(runs, (() => KMeans.fit(data, k, maxIter, tol)).asJava)
-=======
-  def kmeans(data: Array[Array[Double]], k: Int, maxIter: Int = 100, tol: Double = 1E-4, runs: Int = 16): KMeans = time("K-Means") {
-    PartitionClustering.run(runs, () => KMeans.fit(data, k, maxIter, tol))
->>>>>>> 87ccdfbc
   }
 
   /** X-Means clustering algorithm, an extended K-Means which tries to
@@ -333,13 +328,8 @@
     * @param maxNeighbor the maximum number of neighbors examined during a random search of local minima.
     * @param numLocal    the number of local minima to search for.
     */
-<<<<<<< HEAD
-  def clarans[T <: Object](data: Array[T], distance: Distance[T], k: Int, maxNeighbor: Int, numLocal: Int): CLARANS[T] = time("CLARANS") {
+  def clarans[T <: Object](data: Array[T], distance: Distance[T], k: Int, maxNeighbor: Int, numLocal: Int = 16): CLARANS[T] = time("CLARANS") {
     PartitionClustering.run(numLocal, (() => CLARANS.fit(data, distance, k, maxNeighbor)).asJava)
-=======
-  def clarans[T <: Object](data: Array[T], distance: Distance[T], k: Int, maxNeighbor: Int, numLocal: Int = 16): CLARANS[T] = time("CLARANS") {
-    PartitionClustering.run(numLocal, () => CLARANS.fit(data, distance, k, maxNeighbor))
->>>>>>> 87ccdfbc
   }
 
   /** Density-Based Spatial Clustering of Applications with Noise.
