/*
 * Copyright (c) 2010-2020 Haifeng Li. All rights reserved.
 *
 * Smile is free software: you can redistribute it and/or modify
 * it under the terms of the GNU Lesser General Public License as
 * published by the Free Software Foundation, either version 3 of
 * the License, or (at your option) any later version.
 *
 * Smile is distributed in the hope that it will be useful,
 * but WITHOUT ANY WARRANTY; without even the implied warranty of
 * MERCHANTABILITY or FITNESS FOR A PARTICULAR PURPOSE.  See the
 * GNU Lesser General Public License for more details.
 *
 * You should have received a copy of the GNU Lesser General Public License
 * along with Smile.  If not, see <https://www.gnu.org/licenses/>.
 */

package smile.data

import java.util.Optional
import java.util.stream.IntStream
import scala.compat.java8.FunctionConverters._
import smile.data.measure.CategoricalMeasure
import smile.json._

/**
  * Pimped data frame with Scala style methods.
 *
  * @param data a data frame.
  */
case class DataFrameOps(data: DataFrame) {
  /** Selects a new DataFrame with given column indices. */
  def select(range: Range): DataFrame = data.select(range.toArray: _*)

  /** Returns a new DataFrame without given column indices. */
  def drop(range: Range): DataFrame = data.drop(range.toArray: _*)

  /** Returns a new data frame with row indexing. */
  def of(range: Range): DataFrame = data.of(range.toArray: _*)

  /** Finds the first row satisfying a predicate. */
<<<<<<< HEAD
  def find(p: (Tuple) => Boolean): Optional[Tuple] = data.stream().filter((t => p(t)).asJava).findAny()
  /** Tests if a predicate holds for at least one row of data frame. */
  def exists(p: (Tuple) => Boolean): Boolean = data.stream.anyMatch((t => p(t)).asJava)
  /** Tests if a predicate holds for all rows of data frame. */
  def forall(p: (Tuple) => Boolean): Boolean = data.stream.allMatch((t => p(t)).asJava)
  /** Applies a function for its side-effect to every row. */
  def foreach[U](p: (Tuple) => U): Unit = data.stream.forEach(asJavaConsumer(t => p(t)))
=======
  def find(p: Tuple => Boolean): Optional[Tuple] = data.stream().filter(t => p(t)).findAny()
  /** Tests if a predicate holds for at least one row of data frame. */
  def exists(p: Tuple => Boolean): Boolean = data.stream.anyMatch(t => p(t))
  /** Tests if a predicate holds for all rows of data frame. */
  def forall(p: Tuple => Boolean): Boolean = data.stream.allMatch(t => p(t))
  /** Applies a function for its side-effect to every row. */
  def foreach[U](p: Tuple => U): Unit = data.stream.forEach(t => p(t))
>>>>>>> 0c122185

  /** Builds a new data collection by applying a function to all rows. */
  def map[U](p: Tuple => U): Iterable[U] = (0 until data.size).map(i => p(data(i)))

  /** Selects all rows which satisfy a predicate. */
<<<<<<< HEAD
  def filter(p: (Tuple) => Boolean): DataFrame = {
    val index = IntStream.range(0, data.size).filter(asJavaIntPredicate((i: Int) => p(data(i)))).toArray
=======
  def filter(p: Tuple => Boolean): DataFrame = {
    val index = IntStream.range(0, data.size).filter(i => p(data(i))).toArray
>>>>>>> 0c122185
    data.of(index: _*)
  }

  /** Partitions this DataFrame in two according to a predicate.
    *
    *  @param p the predicate on which to partition.
    *  @return  a pair of DataFrames: the first DataFrame consists of all elements that
    *           satisfy the predicate `p` and the second DataFrame consists of all elements
    *           that don't. The relative order of the elements in the resulting DataFramess
    *           is the same as in the original DataFrame.
    */
  def partition(p: Tuple => Boolean): (DataFrame, DataFrame) = {
    val l = new scala.collection.mutable.ArrayBuffer[Int]
    val r = new scala.collection.mutable.ArrayBuffer[Int]
    IntStream.range(0, data.size).forEach(asJavaIntConsumer((i: Int) =>
      if (p(data(i))) l :+ i else r :+ i
    ))
    (data.of(l.toArray: _*), data.of(r.toArray: _*))
  }

  /** Partitions the DataFrame into a map of DataFrames according to
    * some discriminator function.
    *
    * @param f the discriminator function.
    * @tparam K the type of keys returned by the discriminator function.
    * @return A map from keys to DataFrames
    */
  def groupBy[K](f: Tuple => K): scala.collection.immutable.Map[K, DataFrame] = {
    val groups = (0 until data.size).groupBy(i => f(data(i)))
    groups.mapValues(index => data.of(index: _*))
  }

  /** Converts the tuple to a JSON array. */
  def toJSON: JsArray = {
    JsArray(
      (0 until data.size).map(i => data(i).toJSON): _*
    )
  }
}

/**
  * Pimped tuple with additional methods.
  * @param t a tuple.
  */
case class TupleOps(t: Tuple) {
  /** Converts the tuple to a JSON object. */
  def toJSON: JsObject = {
    JsObject((0 until t.length()).map(valueOf): _*)
  }

  /** Returns the name value pair of a field. */
  private def valueOf(i: Int): (String, JsValue) = {
    val schema = t.schema()
    val field = schema.field(i)

    val value =
      if (field.measure != null && field.measure.isInstanceOf[CategoricalMeasure])
        if (t.isNullAt(i)) JsNull else JsString(t.getString(i))
      else
        t.get(i) match {
        case null => JsNull
        case x: java.lang.Boolean => JsBoolean(x)
        case x: java.lang.Byte => JsInt(x: Byte)
        case x: java.lang.Short => JsInt(x: Short)
        case x: java.lang.Integer => JsInt(x)
        case x: java.lang.Long => JsLong(x)
        case x: java.lang.Float => JsDouble(x: Float)
        case x: java.lang.Double => JsDouble(x)
        case _ => JsString(t.getString(i))
      }

    (field.name, value)
  }
}<|MERGE_RESOLUTION|>--- conflicted
+++ resolved
@@ -39,7 +39,6 @@
   def of(range: Range): DataFrame = data.of(range.toArray: _*)
 
   /** Finds the first row satisfying a predicate. */
-<<<<<<< HEAD
   def find(p: (Tuple) => Boolean): Optional[Tuple] = data.stream().filter((t => p(t)).asJava).findAny()
   /** Tests if a predicate holds for at least one row of data frame. */
   def exists(p: (Tuple) => Boolean): Boolean = data.stream.anyMatch((t => p(t)).asJava)
@@ -47,27 +46,13 @@
   def forall(p: (Tuple) => Boolean): Boolean = data.stream.allMatch((t => p(t)).asJava)
   /** Applies a function for its side-effect to every row. */
   def foreach[U](p: (Tuple) => U): Unit = data.stream.forEach(asJavaConsumer(t => p(t)))
-=======
-  def find(p: Tuple => Boolean): Optional[Tuple] = data.stream().filter(t => p(t)).findAny()
-  /** Tests if a predicate holds for at least one row of data frame. */
-  def exists(p: Tuple => Boolean): Boolean = data.stream.anyMatch(t => p(t))
-  /** Tests if a predicate holds for all rows of data frame. */
-  def forall(p: Tuple => Boolean): Boolean = data.stream.allMatch(t => p(t))
-  /** Applies a function for its side-effect to every row. */
-  def foreach[U](p: Tuple => U): Unit = data.stream.forEach(t => p(t))
->>>>>>> 0c122185
 
   /** Builds a new data collection by applying a function to all rows. */
   def map[U](p: Tuple => U): Iterable[U] = (0 until data.size).map(i => p(data(i)))
 
   /** Selects all rows which satisfy a predicate. */
-<<<<<<< HEAD
-  def filter(p: (Tuple) => Boolean): DataFrame = {
+  def filter(p: Tuple => Boolean): DataFrame = {
     val index = IntStream.range(0, data.size).filter(asJavaIntPredicate((i: Int) => p(data(i)))).toArray
-=======
-  def filter(p: Tuple => Boolean): DataFrame = {
-    val index = IntStream.range(0, data.size).filter(i => p(data(i))).toArray
->>>>>>> 0c122185
     data.of(index: _*)
   }
 
