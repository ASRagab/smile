name := "smile-spark"

<<<<<<< HEAD
// Parent project disables Scala as most libraries are in Java.
// Enable it as this is a Scala project.
crossPaths := true
autoScalaLibrary := true
=======
// Spark doesn't support 2.13+
scalaVersion := "2.12.12"
>>>>>>> 0c122185

libraryDependencies ++= {
  val sparkV = "3.0.1"
  Seq(
    "org.apache.spark" %% "spark-core"  % sparkV % Provided,
    "org.apache.spark" %% "spark-sql"   % sparkV % Provided,
    "org.apache.spark" %% "spark-mllib" % sparkV % Provided,
    "org.specs2"       %% "specs2-core" % "4.10.5" % Test,
    "org.bytedeco" % "javacpp"   % "1.5.4"        % "test" classifier "macosx-x86_64" classifier "windows-x86_64" classifier "linux-x86_64",
    "org.bytedeco" % "openblas"  % "0.3.10-1.5.4" % "test" classifier "macosx-x86_64" classifier "windows-x86_64" classifier "linux-x86_64",
    "org.bytedeco" % "arpack-ng" % "3.7.0-1.5.4"  % "test" classifier "macosx-x86_64" classifier "windows-x86_64" classifier "linux-x86_64"
  )
}<|MERGE_RESOLUTION|>--- conflicted
+++ resolved
@@ -1,17 +1,7 @@
 name := "smile-spark"
 
-<<<<<<< HEAD
-// Parent project disables Scala as most libraries are in Java.
-// Enable it as this is a Scala project.
-crossPaths := true
-autoScalaLibrary := true
-=======
-// Spark doesn't support 2.13+
-scalaVersion := "2.12.12"
->>>>>>> 0c122185
-
 libraryDependencies ++= {
-  val sparkV = "3.0.1"
+  val sparkV = "2.4.7"
   Seq(
     "org.apache.spark" %% "spark-core"  % sparkV % Provided,
     "org.apache.spark" %% "spark-sql"   % sparkV % Provided,
